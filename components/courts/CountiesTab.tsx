'use client'

import { useEffect, useMemo, useState } from 'react'
import Link from 'next/link'
import { MapPin, Loader2 } from 'lucide-react'
import { motion } from 'framer-motion'

interface CountyItem {
  name: string
  judgeCount: number
}

function toSlug(name: string): string {
  return name
    .toLowerCase()
    .replace(/\s+/g, '-')
    .replace(/[^a-z0-9-]/g, '')
    .replace(/^-+|-+$/g, '')
}

export function CountiesTab() {
  const [counties, setCounties] = useState<CountyItem[]>([])
  const [loading, setLoading] = useState(true)
  const [error, setError] = useState<string | null>(null)
  const [query, setQuery] = useState('')

  useEffect(() => {
    let isMounted = true

    async function fetchCountsByJurisdiction() {
      try {
        setLoading(true)
        setError(null)

        // Use lightweight counts endpoint
        const res = await fetch('/api/jurisdictions/counts')
        if (!res.ok) throw new Error(`Failed to load counts: ${res.status}`)
        const data = await res.json()

        const items: CountyItem[] = (data.counts as Array<{ jurisdiction: string; judge_count: number }> | undefined)?.map(
          (row) => ({ name: row.jurisdiction, judgeCount: row.judge_count })
        )?.sort((a, b) => a.name.localeCompare(b.name)) ?? []

        if (isMounted) setCounties(items)
      } catch (e) {
        if (isMounted) setError('Failed to load counties')
      } finally {
        if (isMounted) setLoading(false)
      }
    }

    fetchCountsByJurisdiction()
    return () => { isMounted = false }
  }, [])

  const filtered = useMemo(() => {
    const q = query.trim().toLowerCase()
    const base = q ? counties.filter(c => c.name.toLowerCase().includes(q)) : counties
    return [...base].sort((a, b) => a.name.localeCompare(b.name))
  }, [counties, query])

  if (loading) {
    return (
      <div className="flex items-center justify-center py-12">
        <Loader2 className="h-5 w-5 animate-spin mr-2 text-primary" />
        <span className="text-sm text-muted-foreground">Loading counties…</span>
      </div>
    )
  }

  if (error) {
    return <div className="text-sm text-destructive">{error}</div>
  }

  return (
    <div className="space-y-4">
      <div className="relative max-w-md">
        <input
          value={query}
          onChange={(e) => setQuery(e.target.value)}
          placeholder="Search counties..."
          className="w-full rounded-lg border border-border bg-background py-2.5 px-3 text-sm focus:border-primary focus:outline-none focus:ring-2 focus:ring-primary/20"
        />
      </div>

<<<<<<< HEAD
      <div className="flex flex-wrap gap-2">
=======
      <div className="flex flex-wrap gap-2 unstyled-list">
>>>>>>> b0e8abab
        {filtered.map((c, index) => (
          <motion.div
            key={c.name}
            initial={{ opacity: 0, y: 6 }}
            animate={{ opacity: 1, y: 0 }}
            transition={{ delay: Math.min(0.003 * index, 0.2) }}
          >
            <Link
              href={`/jurisdictions/${toSlug(c.name)}`}
              className="inline-flex items-center gap-2 rounded-full border border-border bg-card px-3 py-1.5 text-sm hover:border-primary/40 hover:text-primary transition-colors"
            >
              <MapPin className="h-4 w-4" />
              <span className="font-medium">{c.name}</span>
            </Link>
          </motion.div>
        ))}
      </div>
    </div>
  )
}

export default CountiesTab

<|MERGE_RESOLUTION|>--- conflicted
+++ resolved
@@ -83,11 +83,7 @@
         />
       </div>
 
-<<<<<<< HEAD
-      <div className="flex flex-wrap gap-2">
-=======
       <div className="flex flex-wrap gap-2 unstyled-list">
->>>>>>> b0e8abab
         {filtered.map((c, index) => (
           <motion.div
             key={c.name}
